<<<<<<< HEAD
## Dependency management

To be consistent across remote clusters including supercomputing resources, it is recommended to use `venv` instead of `conda`.
Refer to the [templates here](https://github.com/automl/venv_templates).

For this repo, use [Poetry](https://python-poetry.org/).

Activate the venv environment with a blank requirements file and use Poetry as normal.

=======

## Setup


### Environment

```
git clone https://github.com/automl/venv_templates.git
cd venv_templates
# git checkout meta OR git checkout juwels
bash setup.sh my_scaling ../envs/
source activate.sh my_scaling ../envs/
```

### Supporting repos

`NePS`:
```bash
# from base directory
pip install https://github.com/automl/neps.git
cd neps/
pip install -e .
```

`Lightning-GPT`:
```bash
# from base directory
pip install https://github.com/Lightning-AI/litgpt.git
cd litgpt/
pip install -e .
```

### Install this repo

Setup [Poetry](https://python-poetry.org/docs/#installing-with-the-official-installer):
```bash
# installs locally to system and not to an environment
curl -sSL https://install.python-poetry.org | python3.10 -
```

Install this repo from the base directory:

```bash
poetry install
```

---
---
---
>>>>>>> 2140b415

# TODO: Update this
# scales-n-arpeggios

My tentative folder structure:

```
├── neps (built from source with .toml changes)
├── litgpt (built from source, with changes)
├── lm-evaluation-harness (built from source)
├── scales-n-arpeggios
│   ├── scales
│   │   ├── ...
│   ├── tests
│   │   ├── ...
│   ├── conda-env.yml
```


## Installation

This will install necessary pre-commit and other maintenance tools (some subset of [these tools](https://github.com/automl/automl_template?tab=readme-ov-file#features))
```commandline
git clone https://github.com/automl/scales-n-arpeggios.git
cd scales-n-arpeggios
conda create -n scales python=3.11
conda activate scales

# Install for development
make install-dev
```

Then install `neps` and `litgpt` for development

## Note for PyCharm
When building the dependencies (`litgpt`, `lm-evaluation-harness`), use:

```commandline
pip install -e ... --config-settings editable_mode=compat
```
instead of:
```commandline
pip install -e ...
```
Refer [here](https://stackoverflow.com/questions/76301782/why-are-pycharm-and-pylance-not-detecting-packages-installed-in-editable-mode/76301809#76301809)

## Tasks _(in no particular order)_
- [ ] Parametrize dataloader module (Start with TinyLlama)
- [ ] Add support for different data modules
- [ ] Add `dataset_size` parameter to the dataloaders
- [ ] Auto-Assign "optimal" Dataset size based on model size
- [ ] Fix Tokenizer
- [ ] Add Evaluation interface with `lm-evaluation-harness` (through `litgpt evaluate`)
- [ ] Test with a simple run on a cluster
- [ ] Add Yaml config interface for `neps.api.run` calls
- [ ] CLI for easily running scripts with yaml configs
- [x] ~~Add pre-train <---> neps interface~~
- [x] ~~Return Validation perplexity from `litgpt` for neps~~


## Minimal Example

```
# Your code here
```<|MERGE_RESOLUTION|>--- conflicted
+++ resolved
@@ -1,15 +1,3 @@
-<<<<<<< HEAD
-## Dependency management
-
-To be consistent across remote clusters including supercomputing resources, it is recommended to use `venv` instead of `conda`.
-Refer to the [templates here](https://github.com/automl/venv_templates).
-
-For this repo, use [Poetry](https://python-poetry.org/).
-
-Activate the venv environment with a blank requirements file and use Poetry as normal.
-
-=======
-
 ## Setup
 
 
@@ -58,7 +46,6 @@
 ---
 ---
 ---
->>>>>>> 2140b415
 
 # TODO: Update this
 # scales-n-arpeggios
