"""This is a custom implementation for pretraining language models with litgpt and a simple version for getting
started.
"""

from __future__ import annotations

import time
from pathlib import Path
from typing import Any, Dict

import lightning as L
import torch
import torch.nn as nn
import yaml
from litgpt.utils import CycleIterator, init_out_dir, parse_devices
from mup import MuAdamW, set_base_shapes
from torch.utils.data import DataLoader

from scales.config.data_config import DataHandler
from scales.config.train_config import TrainConfig
from scales.model import GPT_Scales, file_data_share
from scales.tblog_utils import load_tb
from scales.utils import load_checkpoint, save_checkpoint


def main(
    fabric: L.Fabric,
    data: DataHandler,
    train_args: TrainConfig,
    out_dir: Path = Path(__file__).parent.parent / "output",
    access_internet: bool = True,
) -> dict:
    fabric.launch()
    fabric.seed_everything(train_args.seed)
    out_dir = init_out_dir(out_dir)

    # Initialize state
    states = init_state(
        fabric=fabric,
        train_args=train_args,
        out_dir=out_dir,
    )

    device_count = parse_devices(devices=train_args.devices)

    fabric.print(f"Device count:{device_count}")
    fabric.print(f"Current strategy {fabric.strategy}")

    assert train_args.accumulation_iters > 0, "`accumulation_iters` should be a positive integer"

    effective_batch_size = device_count * train_args.accumulation_iters * train_args.micro_batch_size
    fabric.print(f"Effective batch size for this setup is {effective_batch_size}")

    micro_batch_size = train_args.micro_batch_size
    block_size = train_args.block_size

    fabric.print(f"Number of trainable parameters: {train_args.trainable_params:,}")

    # Setting up the data with the relevant tokenizer
    data.load_data_loaders(batch_size=micro_batch_size, block_size=block_size, access_internet=access_internet)

    train_dataloader = data.data_loaders["train"]
    val_dataloader = data.data_loaders["validation"]

    train_dataloader, val_dataloader = fabric.setup_dataloaders(train_dataloader, val_dataloader)
    fabric.print(f"Steps for training an epoch per device: {len(train_dataloader)}")
    fabric.print(f"Steps for validation per device: {len(val_dataloader)}")

    _info = {
        "parameters": train_args.trainable_params,
        "effective_batch_size": effective_batch_size,
        "devices": device_count,
        "scales": {
            "d_model": train_args.model_config.d_model,  # type: ignore
            "n_head": train_args.model_config.n_head,  # type: ignore
            "n_layer": train_args.model_config.n_layer,  # type: ignore
            "block_size": train_args.block_size,
        },
    }
    with open(out_dir / "info.yaml", "w") as f:
        yaml.dump(_info, f)

    # Note, this train_args is NOT the same as the one passed to the function
    train_args.write_yaml(out_dir / "train_config_post_init.yaml", ignore_defaults=False)

    train_time = time.time()

    # Training and Validation
    result = train(
        fabric=fabric,
        states=states,
        effective_batch_size=effective_batch_size,
        train_dataloader=train_dataloader,
        val_dataloader=val_dataloader,
        train_args=train_args,
    )
    end_time = time.time() - train_time
    print(f"Device {fabric.global_rank} - Train Time: {(end_time):.3f}s")
    avg_train_time = fabric.all_reduce(torch.tensor(end_time), reduce_op="mean")
    fabric.print(f"The average training time is {(avg_train_time):.3f}s")

    fabric.barrier()
    save_checkpoint(fabric=fabric, state=states, checkpoint_dir=out_dir)
    df = load_tb(output_dir=out_dir, train_config_file_name="train_config_post_init")
    df.to_csv(str(out_dir / "tb_logs.csv"))

    if train_args.save_state_path is not None:
        result_path = train_args.save_state_path / "result.yaml"
        with result_path.open(mode="w", encoding="utf-8") as file:
            yaml.dump(result, file)

    if fabric.device.type == "cuda":
        fabric.print(f"Memory used: {torch.cuda.max_memory_allocated() / 1e9:.02f} GB")

    return result


def init_state(
    fabric: L.Fabric,
    train_args: TrainConfig,
    out_dir: Path,
    save_init_state: bool = True,
    load_model_from_path: str | Path | None = None,
) -> dict:
    """Initialize the state for training.

    Args:
        fabric: The fabric object
        train_args: The training configuration
        out_dir: The output directory where the logs and checkpoints will be saved
            If `save_state_path` is not provided, the state checkpoints will be saved here
        save_init_state: Whether to save the initial state, especially the initialization weights
        load_model_from_path: The path to load the model from (TODO: write what is different here)

    Returns:
        dict: The state for training

    """
    if train_args.logging_args.log_dir is None:
        train_args.logging_args.log_dir = out_dir / "logs"

    train_args.logging_args.start_logger()

<<<<<<< HEAD
    if load_model_from_path is None:
        states: Dict[str, Any] = {}
        model = GPT_Scales(train_args.model_config, mup=train_args.load_base_shape_path is not None)
        if train_args.load_base_shape_path:
            set_base_shapes(model, train_args.load_base_shape_path)
    else:
        if train_args.model_config_path or train_args.model_name:
            warnings.warn(
                "The configuration yaml in the loaded directory will be used "
                "`model_config_file` and `model_name` are ignored"
            )
        states, model_path = load_checkpoint(fabric, load_model_from_path)
        config = Config.from_file(model_path)
        model = GPT_Scales(config, mup=train_args.load_base_shape_path is not None)
        if train_args.load_base_shape_path:
            set_base_shapes(model, train_args.load_base_shape_path, rescale_params=False)
        train_args.lr_scheduler = states["lr_scheduler"]
        model.load_state_dict(states["model"])

=======
    states: Dict[str, Any] = {}
    model = GPT_Scales(train_args.model_config)
>>>>>>> 7e309cb0
    lr_details = train_args.lr_scheduler

    if lr_details is None:
        raise ValueError("Please provide an appropriate learning rate configuration.")

<<<<<<< HEAD
    if train_args.load_base_shape_path:
        fabric.print("Using MuP Optimizer")
        optimizer = MuAdamW(
            model.parameters(), lr=lr_details.init_lr, weight_decay=train_args.weight_decay, betas=(0.9, 0.95)
        )
        model = fabric.setup(model)
    else:
        optimizer = torch.optim.AdamW(
            model.parameters(), lr=lr_details.init_lr, weight_decay=train_args.weight_decay, betas=(0.9, 0.95)
        )
        model = fabric.setup(model)
=======
    model = fabric.setup(model)
    # TODO: how to init model weights correctly

    optimizer = torch.optim.AdamW(
        model.parameters(), lr=lr_details.init_lr, weight_decay=train_args.true_weight_decay, betas=(0.9, 0.95)
    )
>>>>>>> 7e309cb0

    torch_scheduler = train_args.lr_scheduler.scheduler

    optimizer = fabric.setup_optimizers(optimizer)

    if train_args.save_state_path is None:
        train_args.save_state_path = out_dir

    states["train_tokens"] = 0
    states["train_steps"] = 0
    states["model"] = model
    states["optimizer"] = optimizer
    states["torch_scheduler"] = torch_scheduler
    if save_init_state:
        save_checkpoint(
            fabric, state=states, train_step=states["train_steps"], checkpoint_dir=Path(train_args.save_state_path)
        )
        # save_checkpoint_state(
        #     save_state_path=Path(train_args.save_state_path),
        #     train_steps=states["train_steps"],
        #     model=model,
        #     optimizer=optimizer,
        #     scheduler=train_args.lr_scheduler.scheduler,
        #     overwrite_checkpoint=False,  # adds a step to the checkpoint name, 0 in this case
        # )

    # load checkpoint state
    if train_args.load_state_path is not None:
        # load the state here
        _, _ = load_checkpoint(fabric, states, Path(train_args.load_state_path))
        # train_steps, model, optimizer, torch_scheduler = load_checkpoint_state(
        #     load_state_path=Path(train_args.load_state_path),
        #     model=model,
        #     optimizer=optimizer,
        #     scheduler=train_args.lr_scheduler.scheduler,
        #     overwrite_checkpoint=train_args.overwrite_state,
        # )

    return states


def train(
    fabric: L.Fabric,
    states: dict,
    train_args: TrainConfig,
    effective_batch_size: int,
    train_dataloader: DataLoader,
    val_dataloader: DataLoader,
) -> dict[str, int | list[float] | None]:
    max_seq_length = train_args.block_size
    logger = train_args.logging_args
    tokens_per_step = train_args.block_size * effective_batch_size
    accumulation_iters = train_args.accumulation_iters

    result: dict[str, int | list[float] | None] = {"train_steps": 0, "val_loss": None, "train_loss": None}
    # Let's use cycleiterator to do max tokens...
    train_iterator = CycleIterator(train_dataloader)

    loop_iters = 0
    device_running_loss = 0
    cumulative_time = 0
    last_step = False

    # wait for all processes
    fabric.barrier()

    # accounting for steps gone in the previous training
    for i, _batch in enumerate(train_iterator):
        if i == states["train_steps"]:
            break

    # main training loop
    for batch in train_iterator:
        is_accumulating = (loop_iters + 1) % accumulation_iters != 0

        if states["train_steps"] + 1 == train_args.train_steps and not is_accumulating:
            last_step = True
        elif states["train_steps"] > train_args.train_steps:
            raise ValueError("Something unexpected during training has led to more train steps.")

        if loop_iters == 0:
            start_time = time.time()

        # Properly adjust the dimensions
        input_ids = batch[:, 0:max_seq_length].contiguous().long()
        targets = batch[:, 1 : (max_seq_length + 1)].contiguous().long()

        with fabric.no_backward_sync(module=states["model"], enabled=is_accumulating):
            logits = states["model"](input_ids)
            logger.output_logits_mean(
                logits=logits,
                step=states["train_steps"],
                fabric=fabric,
                is_accumulating=is_accumulating,
                accumulation_iters=accumulation_iters,
                last=last_step,
            )
            logger.output_logits_max(
                logits=logits,
                step=states["train_steps"],
                fabric=fabric,
                is_accumulating=is_accumulating,
                last=last_step,
            )
            logger.max_attention_logits_per_layer(
                attn_logits=file_data_share.layer_wise_max_attn_weight,
                step=states["train_steps"],
                fabric=fabric,
                is_accumulating=is_accumulating,
            )
            logger.max_attention_logits_all(
                attn_logits=file_data_share.layer_wise_max_attn_weight,
                step=states["train_steps"],
                fabric=fabric,
                is_accumulating=is_accumulating,
            )
            logits = logits.reshape(-1, logits.size(-1))
            targets = targets.reshape(-1)
            loss = nn.functional.cross_entropy(logits, targets)

            if getattr(train_args, "z_loss_eps", None) is not None:
                # implementation from
                # https://github.com/mlfoundations/open_lm/blob/c0f131958abeab17b691930c5182cc9abe74e37b/open_lm/losses.py#L21
                z_loss = train_args.z_loss_eps * torch.square(torch.logsumexp(logits, dim=-1)).mean()
                loss += z_loss
            fabric.backward(loss / accumulation_iters)
            device_running_loss += loss.item() / accumulation_iters

        if accumulation_iters > 1 or fabric.world_size > 1:
            print(f"Loop Iteration {loop_iters} - Device {fabric.global_rank} - Micro Batch Loss {loss.item()} ")

        if not is_accumulating:
            if train_args.clip_max_norm is not None or train_args.clip_max_val is not None:
                fabric.clip_gradients(
                    states["model"],
                    states["optimizer"],
                    max_norm=train_args.clip_max_norm,
                    clip_val=train_args.clip_max_val,
                )
            logger.total_gradient_norm(model=states["model"], step=states["train_steps"], last=last_step)
            logger.gradient_norm_per_layer(model=states["model"], step=states["train_steps"], last=last_step)
<<<<<<< HEAD
            # states["lr_scheduler"].step(
            #     steps=states["train_steps"], optimizer=states["optimizer"], scheduler=states["torch_scheduler"]
            # )
=======
>>>>>>> 7e309cb0
            logger.learning_rate(optimizer=states["optimizer"], step=states["train_steps"], last=last_step)
            logger.weight_spectra_max(model=states["model"], step=states["train_steps"], last=last_step)
            logger.weight_spectra_diff(model=states["model"], step=states["train_steps"], last=last_step)

            states["optimizer"].step()
            logger.optimizer_stats(step=states["train_steps"], optimizer=states["optimizer"])
            states["optimizer"].zero_grad()
            states["train_tokens"] += tokens_per_step

            train_args.lr_scheduler.step(steps=states["train_steps"] + 1, optimizer=states["optimizer"])
            end_time = time.time()

            total_batch_time = fabric.all_reduce(torch.tensor(end_time - start_time), reduce_op="mean")
            current_throughput = tokens_per_step / total_batch_time

            cumulative_time += total_batch_time
            avg_batch_time = cumulative_time / (states["train_steps"] + 1)
            avg_throughput = tokens_per_step / avg_batch_time
            # get the mean loss from all devices
            loss = fabric.all_reduce(torch.tensor(device_running_loss), reduce_op="mean")
            result["train_loss"] = loss.item()
            logger.train_loss(loss=loss, step=states["train_steps"], last=last_step)
            fabric.print(
                f"Train Step {states['train_steps']} - Tokens {states['train_tokens']} - Total Loss {loss.item()}"
                f" - Current Throughput {current_throughput} - Avg Throughput {avg_throughput}"
            )
            states["train_steps"] += 1
            device_running_loss = 0
            loop_iters = 0
        else:
            loop_iters += 1

        # validation loop
        if (
            states["train_steps"] % train_args.validate_every == 0 or states["train_steps"] == 1 or last_step is True
        ) and not is_accumulating:
            val_loss = validate(
                fabric,
                states["model"],
                val_dataloader,
                max_seq_length,
                train_args.max_val_steps,
            )
            logger.validation_loss(val_loss, step=states["train_steps"], last=last_step)
            fabric.print(f"Validation Loss: {val_loss}")
            result["train_steps"] = states["train_steps"]
            result["val_loss"] = val_loss.detach().cpu().numpy().tolist()

        # checkpoint saving
        if (
            states["train_steps"] % train_args.save_state_every == 0 or states["train_steps"] == 1 or last_step is True
        ) and not is_accumulating:
            states["torch_scheduler"] = train_args.lr_scheduler.scheduler
            save_checkpoint(fabric, state=states, checkpoint_dir=Path(str(train_args.save_state_path)))
            # save_checkpoint_state(
            #     save_state_path=Path(str(train_args.save_state_path)),
            #     train_steps=states["train_steps"],
            #     model=states["model"],
            #     optimizer=states["optimizer"],
            #     scheduler=states["torch_scheduler"],
            #     overwrite_checkpoint=train_args.overwrite_state,
            # )
            if train_args.save_state_path is not None:
                result_path = train_args.save_state_path / "result.yaml"
                with result_path.open(mode="w", encoding="utf-8") as file:
                    yaml.dump(result, file)

        file_data_share.clear_data()

        if last_step is True:
            break
    # end of training loop
    logger.close()

    return result


@torch.no_grad()
def validate(
    fabric: L.Fabric,
    model: nn.Module,
    val_dataloader: DataLoader,
    max_seq_length: int,
    max_val_steps: int | None = None,
) -> torch.Tensor:
    fabric.barrier()
    model.eval()

    step = 0
    val_losses = []
    for step, batch in enumerate(val_dataloader):
        if max_val_steps and step >= max_val_steps:
            break
        input_ids = batch[:, :max_seq_length].contiguous().long()
        targets = batch[:, 1 : max_seq_length + 1].contiguous().long()
        logits = model(input_ids)
        logits = logits.reshape(-1, logits.size(-1))
        targets = targets.reshape(-1)

        loss = nn.functional.cross_entropy(logits, targets)
        val_losses.append(loss)
    else:
        # if no break is taken
        fabric.print(f"Validation data is exhausted in {step} steps")

    val_loss = torch.stack(val_losses).mean().detach().item()
    total_val_loss = fabric.all_reduce(torch.tensor(val_loss), reduce_op="mean")
    model.train()
    fabric.barrier()
    return total_val_loss<|MERGE_RESOLUTION|>--- conflicted
+++ resolved
@@ -1,10 +1,10 @@
 """This is a custom implementation for pretraining language models with litgpt and a simple version for getting
-started.
-"""
+started."""
 
 from __future__ import annotations
 
 import time
+import warnings
 from pathlib import Path
 from typing import Any, Dict
 
@@ -12,6 +12,7 @@
 import torch
 import torch.nn as nn
 import yaml
+from litgpt.config import Config
 from litgpt.utils import CycleIterator, init_out_dir, parse_devices
 from mup import MuAdamW, set_base_shapes
 from torch.utils.data import DataLoader
@@ -141,9 +142,8 @@
 
     train_args.logging_args.start_logger()
 
-<<<<<<< HEAD
+    states: Dict[str, Any] = {}
     if load_model_from_path is None:
-        states: Dict[str, Any] = {}
         model = GPT_Scales(train_args.model_config, mup=train_args.load_base_shape_path is not None)
         if train_args.load_base_shape_path:
             set_base_shapes(model, train_args.load_base_shape_path)
@@ -153,7 +153,7 @@
                 "The configuration yaml in the loaded directory will be used "
                 "`model_config_file` and `model_name` are ignored"
             )
-        states, model_path = load_checkpoint(fabric, load_model_from_path)
+        states, model_path = load_checkpoint(fabric, states, load_model_from_path)
         config = Config.from_file(model_path)
         model = GPT_Scales(config, mup=train_args.load_base_shape_path is not None)
         if train_args.load_base_shape_path:
@@ -161,35 +161,23 @@
         train_args.lr_scheduler = states["lr_scheduler"]
         model.load_state_dict(states["model"])
 
-=======
-    states: Dict[str, Any] = {}
-    model = GPT_Scales(train_args.model_config)
->>>>>>> 7e309cb0
     lr_details = train_args.lr_scheduler
 
     if lr_details is None:
         raise ValueError("Please provide an appropriate learning rate configuration.")
 
-<<<<<<< HEAD
     if train_args.load_base_shape_path:
         fabric.print("Using MuP Optimizer")
         optimizer = MuAdamW(
-            model.parameters(), lr=lr_details.init_lr, weight_decay=train_args.weight_decay, betas=(0.9, 0.95)
+            model.parameters(), lr=lr_details.init_lr, weight_decay=train_args.true_weight_decay, betas=(0.9, 0.95)
         )
         model = fabric.setup(model)
+    # TODO: how to init model weights correctly
     else:
         optimizer = torch.optim.AdamW(
-            model.parameters(), lr=lr_details.init_lr, weight_decay=train_args.weight_decay, betas=(0.9, 0.95)
+            model.parameters(), lr=lr_details.init_lr, weight_decay=train_args.true_weight_decay, betas=(0.9, 0.95)
         )
         model = fabric.setup(model)
-=======
-    model = fabric.setup(model)
-    # TODO: how to init model weights correctly
-
-    optimizer = torch.optim.AdamW(
-        model.parameters(), lr=lr_details.init_lr, weight_decay=train_args.true_weight_decay, betas=(0.9, 0.95)
-    )
->>>>>>> 7e309cb0
 
     torch_scheduler = train_args.lr_scheduler.scheduler
 
@@ -207,26 +195,6 @@
         save_checkpoint(
             fabric, state=states, train_step=states["train_steps"], checkpoint_dir=Path(train_args.save_state_path)
         )
-        # save_checkpoint_state(
-        #     save_state_path=Path(train_args.save_state_path),
-        #     train_steps=states["train_steps"],
-        #     model=model,
-        #     optimizer=optimizer,
-        #     scheduler=train_args.lr_scheduler.scheduler,
-        #     overwrite_checkpoint=False,  # adds a step to the checkpoint name, 0 in this case
-        # )
-
-    # load checkpoint state
-    if train_args.load_state_path is not None:
-        # load the state here
-        _, _ = load_checkpoint(fabric, states, Path(train_args.load_state_path))
-        # train_steps, model, optimizer, torch_scheduler = load_checkpoint_state(
-        #     load_state_path=Path(train_args.load_state_path),
-        #     model=model,
-        #     optimizer=optimizer,
-        #     scheduler=train_args.lr_scheduler.scheduler,
-        #     overwrite_checkpoint=train_args.overwrite_state,
-        # )
 
     return states
 
@@ -331,12 +299,6 @@
                 )
             logger.total_gradient_norm(model=states["model"], step=states["train_steps"], last=last_step)
             logger.gradient_norm_per_layer(model=states["model"], step=states["train_steps"], last=last_step)
-<<<<<<< HEAD
-            # states["lr_scheduler"].step(
-            #     steps=states["train_steps"], optimizer=states["optimizer"], scheduler=states["torch_scheduler"]
-            # )
-=======
->>>>>>> 7e309cb0
             logger.learning_rate(optimizer=states["optimizer"], step=states["train_steps"], last=last_step)
             logger.weight_spectra_max(model=states["model"], step=states["train_steps"], last=last_step)
             logger.weight_spectra_diff(model=states["model"], step=states["train_steps"], last=last_step)
