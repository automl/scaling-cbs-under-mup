--- conflicted
+++ resolved
@@ -53,7 +53,6 @@
         scale = 1.0 / self.config.head_size if self.mup else 1.0 / math.sqrt(self.config.head_size)
 
         L, S = q.size(-2), k.size(-2)
-<<<<<<< HEAD
 
         if self.mup:
             scale_factor = 1 / (q.size(-1)) if scale is None else scale
@@ -61,10 +60,6 @@
             scale_factor = 1 / math.sqrt(q.size(-1)) if scale is None else scale
 
         attn_bias = torch.zeros(L, S, dtype=q.dtype)
-=======
-        scale_factor = 1 / math.sqrt(q.size(-1)) if scale is None else scale
-        attn_bias = torch.zeros(L, S, dtype=q.dtype, device=q.device)
->>>>>>> 7e309cb0
         if mask is None:
             temp_mask = torch.ones(L, S, dtype=torch.bool, device=q.device).tril(diagonal=0)
             attn_bias.masked_fill_(temp_mask.logical_not(), float("-inf"))
